# Raspberry Pi HX711 C++ Library

[![Build Status](https://github.com/endail/hx711/actions/workflows/buildcheck.yml/badge.svg)](https://github.com/endail/hx711/actions/workflows/buildcheck.yml) [![cppcheck](https://github.com/endail/hx711/actions/workflows/cppcheck.yml/badge.svg)](https://github.com/endail/hx711/actions/workflows/cppcheck.yml) [![CodeQL](https://github.com/endail/hx711/actions/workflows/codeql-analysis.yml/badge.svg)](https://github.com/endail/hx711/actions/workflows/codeql-analysis.yml)

- Use with Raspberry Pi
- Requires [lgpio](http://abyz.me.uk/lg/index.html)
- Developed and tested with a Raspberry Pi Zero W (should work on other Pis)
- Looking for a Python alternative? [Try here](https://github.com/endail/hx711-rpi-py).

## Sample Output from Test Code

See: [src/SimpleHX711Test.cpp](src/SimpleHX711Test.cpp)

![hx711.gif](resources/hx711.gif)

The .gif above illustrates the output of the test code where I applied pressure to the load cell. The HX711 chip was operating at 80Hz. However, note from the [code](src/SimpleHX711Test.cpp) that the value being used is the median of three samples from the sensor. Also note the automatic formatting of the floating point numbers.

## Build and Install

```console
pi@raspberrypi:~ $ git clone https://github.com/endail/hx711
pi@raspberrypi:~ $ cd hx711
pi@raspberrypi:~/hx711 $ make && sudo make install
```

## Use

After writing your own code (eg. main.cpp), compile and link with the HX711 and lgpio libraries as follows:

```console
pi@raspberrypi:~ $ g++ -Wall -o prog main.cpp -lhx711 -llgpio
```

## Examples

### SimpleHX711 Example

```c++
#include <iostream>
#include <hx711/common.h>

int main() {

  using namespace HX711;

  // create a SimpleHX711 object using GPIO pin 2 as the data pin,
  // GPIO pin 3 as the clock pin, -370 as the reference unit, and
  // -367471 as the offset
  SimpleHX711 hx(2, 3, -370, -367471);

  // set the scale to output weights in ounces
  hx.setUnit(Mass::Unit::OZ);

  // constantly output weights using the median of 35 samples
  for(;;) std::cout << hx.weight(35) << std::endl; //eg. 1.08 oz

  return 0;

}
```

### AdvancedHX711 Example

```c++
#include <chrono>
#include <iostream>
#include <hx711/common.h>

int main() {

  using namespace HX711;
  using std::chrono::seconds;

  // create an AdvancedHX711 object using GPIO pin 2 as the data pin,
  // GPIO pin 3 as the clock pin, -370 as the reference unit, -367471
  // as the offset, and indicate that the chip is operating at 80Hz
  AdvancedHX711 hx(2, 3, -370, -367471, Rate::HZ_80);

  // constantly output weights using the median of all samples
  // obtained within 1 second
  for(;;) std::cout << hx.weight(seconds(1)) << std::endl; //eg. 0.03 g

  return 0;

}
```

## Calibrate

`make` will create the executable `bin/hx711calibration` in the project directory. You can use this to calibrate your load cell and HX711 chip. Arguments are as follows:

- **data pin**: Raspberry Pi pin which connects to the HX711 chip's data pin.

- **clock pin**: Raspberry Pi pin which connects to the HX711 chip's clock pin.

Example using GPIO pin 2 for data and GPIO pin 3 for clock.

```console
pi@raspberrypi:~/hx711 $ bin/hx711calibration 2 3
```

## Test

`make` will create the executables `bin/simplehx711test` and `bin/advancedhx711test` in the project directory. You can use these programs to test your load cell and HX711 module. Arguments are as follows:

- **data pin**: Raspberry Pi pin which connects to the HX711 chip's data pin.

- **clock pin**: Raspberry Pi pin which connects to the HX711 chip's clock pin.

- **reference unit**: load cell's reference unit. Find this value with the calibration program above, otherwise set it to 1.

- **offset**: load cell's offset from zero. Find this value with the calibration program above, otherwise set it to 0.

Example using GPIO pin 2 for data, GPIO pin 3 for clock, -377 as the reference unit, and -363712 as the offset:

```console
pi@raspberrypi:~/hx711 $ bin/simplehx711test 2 3 -377 -363712
```

Same example, except running as root using `sudo` with the `AdvancedHX711` to use real-time scheduling. More information about this is avaliable below.

```console
pi@raspberrypi:~/hx711 $ sudo bin/advancedhx711test 2 3 -377 -363712
```

## Documentation

### Datasheet

[Revision 2.0](resources/hx711F_EN.pdf)

### Wiring and Pins

The Sparkfun website has a [tutorial](https://learn.sparkfun.com/tutorials/load-cell-amplifier-hx711-breakout-hookup-guide) on how to connect a HX711 breakout board to a load cell and to a microcontroller such as an Arduino. When connecting to a Raspberry Pi, the only significant difference is to connect the breakout board's `VCC` pin to a Raspberry Pi [5v pin](https://pinout.xyz/pinout/5v_power), and the `VDD` pin to a Raspberry Pi [3.3v pin](https://pinout.xyz/pinout/3v3_power). **Be very careful not to confuse the two or you could damage your Raspberry Pi**.

Unless otherwise stated, use [GPIO](https://pinout.xyz/) pin numbering. You do not need to use the dedicated Raspberry Pi [SPI](https://pinout.xyz/pinout/spi) or [I2C](https://pinout.xyz/pinout/i2c) pins. The HX711 is **not** an I2C device. Any pin capable of input and output may be used.

---

There are two relevant classes for interfacing with a HX711: `SimpleHX711` and `AdvancedHX711`.

### [SimpleHX711( int dataPin, int clockPin, Value refUnit = 1, Value offset = 0, Rate rate = Rate::HZ_10 )](include/SimpleHX711.h)

- **dataPin**: Raspberry Pi pin which connects to the HX711 chip's data pin (also referred to as DOUT).

- **clockPin**: Raspberry Pi pin which connects to the HX711 chip's clock pin (also referred to as PD_SCK).

- **refUnit**: load cell's reference unit. Find this value with the calibration program described below, otherwise set it to 1.

- **offset**: load cell's offset from zero. Find this value with the calibration program described below, otherwise set it to 0.

- **rate**: HX711 chip's data rate. Changing this does **not** alter the rate at which the HX711 chip outputs data, but it is used to determine the correct data settling time. Changing the data rate requires modification of the hardware. On [Sparkfun's HX711 breakout board](https://www.sparkfun.com/products/13879), there is a [jumper on the bottom of the board](resources/13879-SparkFun_Load_Cell_Amplifier_-_HX711-03.jpg) labelled `RATE`. By default, the jumper is closed, which sets the data rate to 10Hz. Opening the jumper (by cutting between the solder pads with a blade, desoldering, etc...) sets the data rate to 80Hz. Also see `SJ2` in the [schematic](resources/SparkFun_HX711_Load_Cell.pdf).

As the name implies, this is a simple interface to the HX711 chip. Its core operation is [busy-waiting](https://en.wikipedia.org/wiki/Busy_waiting). It will continually check whether data is ready to be obtained from the HX711 chip. This is both its advantage and disadvantage. It is as fast as possible, but uses more of the CPU's time.

---

### [AdvancedHX711( int dataPin, int clockPin, Value refUnit = 1, Value offset = 0, Rate rate = Rate::HZ_10 )](include/AdvancedHX711.h)

Arguments are identical to `SimpleHX711`.

The `AdvancedHX711` is an effort to minimise the time spent by the CPU checking whether data is ready to be obtained from the HX711 module while remaining as efficient as possible. Its core operation, in contrast to `SimpleHX711`, is through the use of a separate thread of execution to intermittently watch for and collect data when it is available.

Additionally, the thread watching for and collecting data will alter its own CPU scheduling priority accordingly if it has permission to. In practice, this means that if executed with `sudo`, the thread will run in "[real-time](https://man7.org/linux/man-pages/man7/sched.7.html)". You will note that from running `htop` simultaneously with the advancedhx711test program there is an entry for the watching thread with its priority set to RT (real-time). For example:

```console
pi@raspberrypi:~/hx711 $ sudo bin/advancedhx711test 2 3 -377 -363712
```

```console
  CPU[|||||||||||||                     30.6%]   Tasks: 34, 10 thr; 1 running
  Mem[|||||||||||||||||            39.4M/478M]   Load average: 0.77 0.53 0.27
  Swp[                              0K/100.0M]   Uptime: 1 day, 01:55:01

  PID USER      PRI  NI  VIRT   RES   SHR S CPU% MEM%   TIME+  Command
 1851 root       RT   0 30908  3012  2784 S 22.4  0.6  0:01.06 bin/advancedhx711test 2 3 -377 -363712
```

---

### [HX711](include/HX711.h)

`SimpleHX711` and `AdvancedHX711` both inherit from the `HX711` class and provides these additional functions.

- `bool isReady( )`. Returns true if the HX711 chip has data ready to be retrieved.

- `void setStrictTiming( bool strict )`. The HX711 chip has specific timing requirements which if not adhered to may lead to corrupt data. If strict timing is enabled, an `IntegrityException` will be thrown when data integrity cannot be guaranteed. However, given the unreliability of timing on a non-realtime OS (such as Raspbian on a Raspberry Pi), this in itself is unreliable and therefore disabled by default. Use at your own risk.

<<<<<<< HEAD
- `bool isStrictTiming( )`. Returns true if strict timing is used.
=======
- `void useDelays( bool use )`. If true, _very_ short delays will be used during the period during which bits are read from the HX711 chip. These delays conform to the datasheet's specifications. On a Raspberry Pi, using delays is not likely to be useful unless, for some reason, the CPU is _too_ fast. For that reason, the default is not to use them.
>>>>>>> 179e26f1

- `void setFormat( Format bitFormat )`. Defines the format of bits when read from the HX711 chip. Either `Format::MSB` (most significant bit first - the default) or `Format::LSB` (least significant bit first).

- `Format getFormat( )`. Returns the `Format` currently being used.

- `int getDataPin( )`. Returns the GPIO pin number connected to the HX711's data pin (DOUT).

- `int getClockPin( )`. Returns the GPIO pin number connected to the HX711's clock pin (PD_SCK).

- `Channel getChannel( )`. Returns the `Channel` being used when reading from the HX711 chip.

- `Gain getGain( )`. Returns the `Gain` being used when reading from the HX711 chip.

- `void setConfig( Channel c = Channel::A, Gain g = Gain::GAIN_128 )`. Changes the channel and gain of the HX711 chip. An `std::invalid_argument` will be thrown if the given channel and gain are incompatible. Channel A may be set to a gain of 64 or 128. Channel B may only use a gain of 32. Please see the datasheet for more information.

- `Value readValue( )`. Reads a value from the HX711 chip. You should generally **not** use this method. If you do, you must check whether the HX711 has data ready to be read (see: `.isReady( )`).

- `void powerDown()`

- `void powerUp()`

---

### [AbstractScale](include/AbstractScale.h)

`SimpleHX711` and `AdvancedHX711` also both inherit from the `AbstractScale` class. This is the interface between raw data values from the HX711 chip and the functionality of a scale.

- `Mass::Unit getUnit()` and `void setUnit( Mass::Unit unit )`. Gets and sets the unit the scale will return weights in. For example, if set to `Mass::Unit::KG`, the scale will output a weight in kilograms. The default unit is grams (`Mass::Unit::G`).

- `Value getReferenceUnit()` and `void setReferenceUnit( Value refUnit )`. See calibration program.

- `Value getOffset()` and `void setOffset( Value offset )`. Offset from zero. See calibration program.

- `double normalise( double v )`. Given a raw value from HX711, returns a "normalised" value adjusted according to the scale's reference unit and offset.

- `std::vector<Value> getValues( std::size_t samples )`. Returns a vector of `samples` number of raw `Value`s from the HX711 chip. You should use this method if you want to deal with raw, numeric values which have not been adjusted for weighing functions.

- `std::vector<Value> getValues( std::chrono::nanoseconds timeout )`. Returns a vector of raw `Value`s obtained from the HX711 chip within `timeout`. You should use this method if you want to deal with raw, numeric values which have not been adjusted for weighing functions.

- `double read( Options o = Options() )`. Returns a numeric value from the scale according to the given `Options`. The returned value has **not** been adjusted with .`normalise()`. You should use this method if you want to deal with a **single** numeric value which has not been adjusted for weighing functions.

- `void zero( Options o = Options() )`. Zeros the scale.

- `Mass weight( Options o = Options() )`. Returns the current weight on the scale according to the given `Options`.

- `Mass weight( std::size_t samples )`. Returns the current weight on the scale using the median value from `samples` number of samples.

- `Mass weight( std::chrono::nanoseconds timeout )`. Returns the current weight on the scale using the median value from all samples collected within the `timeout` period.

---

### Options

You will notice in the functions above there is an `Options` parameter. This determines how data is collected and interpreted according to a `StrategyType` and `ReadType`.

- `StrategyType::Samples` instructs the scale to collect `Options.samples (std::size_t)` number of samples. This is the default.

- `StrategyType::Time` instructs the scale to collect as many samples as possible within the time period `Options.timeout (std::chrono::nanoseconds)`.

- `ReadType::Median` instructs the scale to use the median value from the collected samples. This is the default.

- `ReadType::Average` instructs the scale to use the average value from the collected samples.

---

### [Mass](include/Mass.h)

`Mass` is a self-contained class to easily convert between units of mass. A `Mass` object contains a value stored as a `double` and a `Mass::Unit` representing the unit of that value. Methods of the `Mass` class you may find particularly useful include:

- `Unit getUnit()` and `setUnit( Unit u )` to find and change the unit of mass.

- `Mass convertTo( Unit to )` to return a new `Mass` object with the given `to` unit.

- `std::string toString()` which returns a formatted string containing the value of the `Mass` object in the accompanying unit of mass, followed the unit name. eg. "1.03 kg".

- `std::string toString( Unit u )` which performs the same function as above, except according to the given `Unit` `u`.

- `std::ostream& operator<<( std::ostream& os, Mass& m )` to send the output of `toString()` to the `ostream`. For example:

```c++
Mass m(1.03, Mass::Unit::KG);
std::cout << m; //1.03 kg
```

- Unary and binary operators are also supported.

The following `Mass::Unit`s are supported:

| identifier            | description   | toString suffix |
| --------------------- | --------------| --------------- |
| `Mass::Unit::UG`      | micrograms    | μg              |
| `Mass::Unit::MG`      | milligrams    | mg              |
| `Mass::Unit::G`       | grams         | g               |
| `Mass::Unit::KG`      | kilograms     | kg              |
| `Mass::Unit::TON`     | metric tons   | ton             |
| `Mass::Unit::IMP_TON` | imperial tons | ton (IMP)       |
| `Mass::Unit::US_TON`  | US tons       | ton (US)        |
| `Mass::Unit::ST`      | stones        | st              |
| `Mass::Unit::LB`      | pounds        | lb              |
| `Mass::Unit::OZ`      | ounces        | oz              |

### Noise

It is possible that the HX711 chip will return - or the code will read - an invalid value or "noise". I have opted not to filter these values in this library and instead leave them up to the individual developer on how best to go about doing so for their individual application.

With that said, if you are looking for a simple but effective method to filter momentary noise, I highly recommend taking the median of at least three samples from the sensor. The [SimpleHX711Test.cpp code](src/SimpleHX711Test.cpp) does this and can be seen in the .gif above.

### Other Notes

- All HX711 library code exists within the `HX711` namespace

- After building and installing the library (see below), you can `#include <hx711/common.h>` to include everything

- `sudo make uninstall` from the project directory to remove the library

- If you are looking for a version of this library which uses wiringPi rather than lgpio, [v1.1 is available](https://github.com/endail/hx711/releases/tag/1.1). However, given that [wiringPi is deprecated](http://wiringpi.com/wiringpi-deprecated/), I have chosen to use lgpio going forward.

### FAQ

***"I just want to get some raw numbers from the scale".***

There are a few different methods for this.

1. `getValues( std::size_t samples )` and `getValues( std::chrono::nanoseconds timeout )` are both accessible from `SimpleHX711` and `AdvancedHX711` and return an `std::vector<Value>` containing raw, unadjusted values from the HX711 chip. You should use this.

2. `double read( Options o = Options() )` is accessible from `SimpleHX711` and `AdvancedHX711`. The difference between `.read()` and `.getValues()` is that `.read()` takes an optional `Options` argument to filter and return a **single** value. For example, by finding the average or median.

3. `HX711::readValue` is essentially what `.getValues()` uses. But calling `readValue()` does not check whether the HX711 chip is ready for a value to be read. Using this on its own will produce unreliable results.

***"What's the difference between `SimpleHX711` and `AdvancedHX711`?"***

`AdvancedHX711` uses a separate thread of execution to watch for and collect values from the HX711 chip when they are ready. It aims to be as efficient as possible. I recommend using `AdvancedHX711` when you are obtaining a large number of samples.<|MERGE_RESOLUTION|>--- conflicted
+++ resolved
@@ -186,11 +186,9 @@
 
 - `void setStrictTiming( bool strict )`. The HX711 chip has specific timing requirements which if not adhered to may lead to corrupt data. If strict timing is enabled, an `IntegrityException` will be thrown when data integrity cannot be guaranteed. However, given the unreliability of timing on a non-realtime OS (such as Raspbian on a Raspberry Pi), this in itself is unreliable and therefore disabled by default. Use at your own risk.
 
-<<<<<<< HEAD
 - `bool isStrictTiming( )`. Returns true if strict timing is used.
-=======
+
 - `void useDelays( bool use )`. If true, _very_ short delays will be used during the period during which bits are read from the HX711 chip. These delays conform to the datasheet's specifications. On a Raspberry Pi, using delays is not likely to be useful unless, for some reason, the CPU is _too_ fast. For that reason, the default is not to use them.
->>>>>>> 179e26f1
 
 - `void setFormat( Format bitFormat )`. Defines the format of bits when read from the HX711 chip. Either `Format::MSB` (most significant bit first - the default) or `Format::LSB` (least significant bit first).
 
