// MIT License
//
// Copyright (c) 2021 Daniel Robertson
//
// Permission is hereby granted, free of charge, to any person obtaining a copy
// of this software and associated documentation files (the "Software"), to deal
// in the Software without restriction, including without limitation the rights
// to use, copy, modify, merge, publish, distribute, sublicense, and/or sell
// copies of the Software, and to permit persons to whom the Software is
// furnished to do so, subject to the following conditions:
//
// The above copyright notice and this permission notice shall be included in all
// copies or substantial portions of the Software.
//
// THE SOFTWARE IS PROVIDED "AS IS", WITHOUT WARRANTY OF ANY KIND, EXPRESS OR
// IMPLIED, INCLUDING BUT NOT LIMITED TO THE WARRANTIES OF MERCHANTABILITY,
// FITNESS FOR A PARTICULAR PURPOSE AND NONINFRINGEMENT. IN NO EVENT SHALL THE
// AUTHORS OR COPYRIGHT HOLDERS BE LIABLE FOR ANY CLAIM, DAMAGES OR OTHER
// LIABILITY, WHETHER IN AN ACTION OF CONTRACT, TORT OR OTHERWISE, ARISING FROM,
// OUT OF OR IN CONNECTION WITH THE SOFTWARE OR THE USE OR OTHER DEALINGS IN THE
// SOFTWARE.

#include <chrono>
#include <cstdint>
#include <mutex>
#include <stdexcept>
#include <time.h>
#include <unordered_map>
#include <utility>
#include "../include/GpioException.h"
#include "../include/HX711.h"
#include "../include/IntegrityException.h"
#include "../include/TimeoutException.h"
#include "../include/Utility.h"
#include "../include/Value.h"

namespace HX711 {

constexpr std::chrono::nanoseconds HX711::_T1;
constexpr std::chrono::nanoseconds HX711::_T2;
constexpr std::chrono::nanoseconds HX711::_T3;
constexpr std::chrono::nanoseconds HX711::_T4;
constexpr std::chrono::microseconds HX711::_POWER_DOWN_TIMEOUT;

/**
 * Used to select the correct number of clock pulses depending on the
 * gain
 * Datasheet pg. 4
 */
const std::unordered_map<const Gain, const unsigned char> HX711::_PULSES({
    { Gain::GAIN_128,       25 },
    { Gain::GAIN_32,        26 },
    { Gain::GAIN_64,        27 }
});

/**
 * Used to select the correct settling time depending on rate
 * Datasheet pg. 3
 */
const std::unordered_map<const Rate, const std::chrono::milliseconds> 
    HX711::_SETTLING_TIMES({
        { Rate::HZ_10, std::chrono::milliseconds(400) },
        { Rate::HZ_80, std::chrono::milliseconds(50) }
});

std::int32_t HX711::_convertFromTwosComplement(const std::int32_t val) noexcept {
    return -(val & 0x800000) + (val & 0x7fffff);
}

unsigned char HX711::_calculatePulses(const Gain g) noexcept {
    return _PULSES.at(g) - _BITS_PER_CONVERSION_PERIOD;
}

<<<<<<< HEAD
void HX711::_setInputGainSelection() {
=======
void HX711::_readRawBytes(std::uint8_t* const bytes) {

    /**
     * Bytes are ready to be read from the HX711 when DOUT goes low. Therefore,
     * wait until this occurs.
     * Datasheet pg. 5
     * 
     * The - potential- issue is that DOUT going low does not appear to be
     * defined. It appears to occur whenever it is ready, whenever that is.
     * 
     * The code below should limit that to a reasonable time-frame of checking
     * after a predefined interval for a predefined number of attempts.
     */

    std::uint8_t tries = 0;

    do {

        if(this->isReady()) {
            break;
        }

        if(++tries < _MAX_READ_TRIES) {
            _delayMicroseconds(_WAIT_INTERVAL_US);
        }
        else {
            throw TimeoutException("timed out while trying to read bytes from HX711");
        }
>>>>>>> 2484f11c

    const unsigned char pulses = _calculatePulses(this->_gain);

    for(unsigned char i = 0; i < pulses; ++i) {
        this->_readBit();
    }

}

bool HX711::isReady() const {

    /**
     * HX711 will be "ready" when DOUT is low.
     * "Ready" means "data is ready for retrieval".
     * Datasheet pg. 4
     * 
     * This should be a one-shot test. Any follow-ups
     * or looping for checking if the sensor is ready
     * over time can/should be done by other calling code
     */
    try {
        return Utility::readGpio(
            this->_gpioHandle,
            this->_dataPin) == GpioLevel::LOW;
    }
    catch(const GpioException& ex) {
        return false;
    }

}

bool HX711::_readBit() const {

    //first, clock pin is set high to make DOUT ready to be read from
    //and the current ACTUAL time is noted for later
    const auto startNanos = Utility::getnanos();
    Utility::writeGpio(this->_gpioHandle, this->_clockPin, GpioLevel::HIGH);

    //then delay for sufficient time to allow DOUT to be ready (0.1us)
    //this will also permit a sufficient amount of time for the clock
    //pin to remain high
    //
    //In practice this [probably] isn't really going to matter
    //due to how miniscule the amount of time is and how slow the
    //execution of the code is in comparison. For that reason, the
    //delay below is excluded
    //Utility::delayns(std::max(_T2, _T3));

    //at this stage, DOUT is ready and the clock pin has been held
    //high for sufficient amount of time, so read the bit value
    const bool bit = static_cast<bool>(
        Utility::readGpio(this->_gpioHandle, this->_dataPin));

    //with the bit value now read, set the clock pin low and note the
    //current ACTUAL time again
    Utility::writeGpio(this->_gpioHandle, this->_clockPin, GpioLevel::LOW);
    const auto endNanos = Utility::getnanos();

    //At this point, according to the documentation, if the clock pin
    //was held high for longer than 60us, the chip will have entered
    //power down mode. This means the currently read bit is unreliable.
    //
    //So... first, calculate the difference
    const auto diff = endNanos - startNanos;

    //...and if the threshold was exceeded, raise the exception
    if(this->_strictTiming && diff >= _POWER_DOWN_TIMEOUT) {
        throw IntegrityException("bit integrity failure");
    }

    //Assuming everything was OK, the datasheet requires a further
    //delay. But, as for the reasons previously mentioned above, the
    //following delay is probably not going to matter and is therefore
    //excluded.
    //Utility::delayns(_T4);

    return bit;

}

void HX711::_readBits(std::int32_t* const v) {

    std::lock_guard<std::mutex> lock(this->_commLock);

    //The datasheet notes a tiny delay between DOUT going low and the
    //initial clock pin change. But, as for the reasons previously
    //mentioned above, the following delay is probably not going to
    //matter and is therefore excluded.
    //Utility::delayns(_T1);

    //msb first
    for(unsigned char i = 0; i < _BITS_PER_CONVERSION_PERIOD; ++i) {
        *v <<= 1;
        *v |= this->_readBit();
    }

    this->_setInputGainSelection();

}

HX711::HX711(const int dataPin, const int clockPin, const Rate rate) noexcept :
    _gpioHandle(-1),
    _dataPin(dataPin),
    _clockPin(clockPin),
    _rate(rate),
    _channel(Channel::A),
    _gain(Gain::GAIN_128),
    _strictTiming(false),
    _bitFormat(Format::MSB) {
}

HX711::~HX711() {
    Utility::closeGpioPin(this->_gpioHandle, this->_clockPin);
    Utility::closeGpioPin(this->_gpioHandle, this->_dataPin);
    Utility::closeGpioHandle(this->_gpioHandle);
}

void HX711::begin() {

    this->_gpioHandle = Utility::openGpioHandle(0);
    Utility::openGpioInput(this->_gpioHandle, this->_dataPin);
    Utility::openGpioOutput(this->_gpioHandle, this->_clockPin);

    this->setConfig(this->_channel, this->_gain);

}

void HX711::setStrictTiming(const bool strict) noexcept {
    std::lock_guard<std::mutex> lock(this->_commLock);
    this->_strictTiming = strict;
}

bool HX711::isStrictTiming() const noexcept {
    return this->_strictTiming;
}

void HX711::setFormat(const Format bitFormat) noexcept {
    std::lock_guard<std::mutex> lock(this->_commLock);
    this->_bitFormat = bitFormat;
}

Format HX711::getFormat() const noexcept {
    return this->_bitFormat;
}

int HX711::getDataPin() const noexcept {
    return this->_dataPin;
}

int HX711::getClockPin() const noexcept {
    return this->_clockPin;
}

Channel HX711::getChannel() const noexcept {
    return this->_channel;
}

Gain HX711::getGain() const noexcept {
    return this->_gain;
}

void HX711::setConfig(const Channel c, const Gain g) {

    if(c == Channel::A && g == Gain::GAIN_32) {
        throw std::invalid_argument("Channel A can only use a gain of 128 or 64");
    }
    else if(c == Channel::B && g != Gain::GAIN_32) {
        throw std::invalid_argument("Channel B can only use a gain of 32");
    }

    const auto backupChannel = this->_channel;
    const auto backupGain = this->_gain;

    this->_channel = c;
    this->_gain = g;

    /**
     * If the attempt to set the gain fails, it should
     * revert back to whatever it was before
     */
    try {

        /**
         * A read must take place to set the gain at the
         * hardware level. See datasheet pg. 4 "Serial
         * Interface".
         */
<<<<<<< HEAD
        while(!this->isReady());
        this->readValue();

        /**
         * If PD_SCK pulse number is changed during
         * the current conversion period, power down should
         * be executed after current conversion period is
         * completed. This is to ensure that the change is
         * saved. When chip returns back to normal
         * operation from power down, it will return to the
         * set up conditions of the last change.
         * 
         * Datasheet pg. 5
         */
        this->powerDown();
        this->powerUp();

=======
        this->_readRawBytes();

        /**
         * "Settling time refers to the time from power up,
         * reset, input channel change and gain change to 
         * valid stable output data."
         * Datasheet pg. 3
         */
        ::lguSleep(0.4);
        
>>>>>>> 2484f11c
    }
    catch(const TimeoutException& e) {
        this->_channel = backupChannel;
        this->_gain = backupGain;
        throw;
    }

}

Value HX711::readValue() {

    std::int32_t v = 0;

    this->_readBits(&v);

    if(this->_bitFormat == Format::LSB) {
        v = Utility::reverse(v);
    }

    return Value(_convertFromTwosComplement(v));
    
}

void HX711::powerDown() {

    std::lock_guard<std::mutex> lock(this->_commLock);

    /**
     * The delay between low to high is probably not necessary, but it
     * should help to keep the underlying code from optimising it away -
     * if does at all.
     */
    Utility::writeGpio(this->_gpioHandle, this->_clockPin, GpioLevel::LOW);
    Utility::delayus(std::chrono::microseconds(1));
    Utility::writeGpio(this->_gpioHandle, this->_clockPin, GpioLevel::HIGH);

    /**
     * "When PD_SCK pin changes from low to high
     * and stays at high for longer than 60µs, HX711
     * enters power down mode (Fig.3)."
     * Datasheet pg. 5
     */
    Utility::sleepns(_POWER_DOWN_TIMEOUT);

}

void HX711::powerUp() {

<<<<<<< HEAD
    std::lock_guard<std::mutex> lock(this->_commLock);
=======
    //TODO: is this actually needed?
    std::unique_lock<std::mutex> lock(this->_readLock);
>>>>>>> 2484f11c

    /**
     * "When PD_SCK returns to low,
     * chip will reset and enter normal operation mode"
     * Datasheet pg. 5
     */
<<<<<<< HEAD
    Utility::writeGpio(this->_gpioHandle, this->_clockPin, GpioLevel::LOW);
=======
    ::lgGpioWrite(this->_gpioHandle, this->_clockPin, 0);
>>>>>>> 2484f11c

    if(this->_rate != Rate::OTHER) {
        Utility::sleepns(_SETTLING_TIMES.at(this->_rate));
    }

    /**
     * "Settling time refers to the time from power up,
     * reset, input channel change and gain change to 
     * valid stable output data."
     * Datasheet pg. 3
     */
    ::lguSleep(0.4);

}

};<|MERGE_RESOLUTION|>--- conflicted
+++ resolved
@@ -71,38 +71,7 @@
     return _PULSES.at(g) - _BITS_PER_CONVERSION_PERIOD;
 }
 
-<<<<<<< HEAD
 void HX711::_setInputGainSelection() {
-=======
-void HX711::_readRawBytes(std::uint8_t* const bytes) {
-
-    /**
-     * Bytes are ready to be read from the HX711 when DOUT goes low. Therefore,
-     * wait until this occurs.
-     * Datasheet pg. 5
-     * 
-     * The - potential- issue is that DOUT going low does not appear to be
-     * defined. It appears to occur whenever it is ready, whenever that is.
-     * 
-     * The code below should limit that to a reasonable time-frame of checking
-     * after a predefined interval for a predefined number of attempts.
-     */
-
-    std::uint8_t tries = 0;
-
-    do {
-
-        if(this->isReady()) {
-            break;
-        }
-
-        if(++tries < _MAX_READ_TRIES) {
-            _delayMicroseconds(_WAIT_INTERVAL_US);
-        }
-        else {
-            throw TimeoutException("timed out while trying to read bytes from HX711");
-        }
->>>>>>> 2484f11c
 
     const unsigned char pulses = _calculatePulses(this->_gain);
 
@@ -290,7 +259,6 @@
          * hardware level. See datasheet pg. 4 "Serial
          * Interface".
          */
-<<<<<<< HEAD
         while(!this->isReady());
         this->readValue();
 
@@ -308,18 +276,6 @@
         this->powerDown();
         this->powerUp();
 
-=======
-        this->_readRawBytes();
-
-        /**
-         * "Settling time refers to the time from power up,
-         * reset, input channel change and gain change to 
-         * valid stable output data."
-         * Datasheet pg. 3
-         */
-        ::lguSleep(0.4);
-        
->>>>>>> 2484f11c
     }
     catch(const TimeoutException& e) {
         this->_channel = backupChannel;
@@ -368,23 +324,14 @@
 
 void HX711::powerUp() {
 
-<<<<<<< HEAD
-    std::lock_guard<std::mutex> lock(this->_commLock);
-=======
-    //TODO: is this actually needed?
-    std::unique_lock<std::mutex> lock(this->_readLock);
->>>>>>> 2484f11c
+    std::lock_guard<std::mutex> lock(this->_commLock);
 
     /**
      * "When PD_SCK returns to low,
      * chip will reset and enter normal operation mode"
      * Datasheet pg. 5
      */
-<<<<<<< HEAD
     Utility::writeGpio(this->_gpioHandle, this->_clockPin, GpioLevel::LOW);
-=======
-    ::lgGpioWrite(this->_gpioHandle, this->_clockPin, 0);
->>>>>>> 2484f11c
 
     if(this->_rate != Rate::OTHER) {
         Utility::sleepns(_SETTLING_TIMES.at(this->_rate));
